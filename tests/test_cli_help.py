--- conflicted
+++ resolved
@@ -22,23 +22,18 @@
     ("db_init", ["db", "init", "--help"]),
     ("immich", ["immich", "--help"]),
     ("immich_list-albums", ["immich", "list-albums", "--help"]),
-<<<<<<< HEAD
     ("immich_delete-albums", ["immich", "delete-albums", "--help"]),
     ("immich_adjust-owners", ["immich", "adjust-owners", "--help"]),
     ("immich_sync-albums", ["immich", "sync-albums", "--help"]),
     ("immich_update-users", ["immich", "update-users", "--help"]),
     ("immich_update-photos", ["immich", "update-photos", "--help"]),
-=======
->>>>>>> ed9ebacf
 ]
 
 
 @pytest.mark.parametrize("name,cmd_args", COMMANDS)
-def test_cli_help(name, cmd_args, monkeypatch):
+def test_cli_help(name, cmd_args):
     """Test that all commands can be called with --help."""
-
     runner = CliRunner()
-
     # Only add --help if it's not already in the command
     if "--help" not in " ".join(cmd_args) and "--version" not in " ".join(cmd_args):
         cmd_args = cmd_args + ["--help"]
